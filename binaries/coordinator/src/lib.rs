--- conflicted
+++ resolved
@@ -394,42 +394,13 @@
                             let _ = reply_sender.send(reply);
                         }
                         ControlRequest::Stop { dataflow_uuid } => {
-<<<<<<< HEAD
-                            let stop = async {
-                                stop_dataflow(
-                                    &running_dataflows,
-                                    dataflow_uuid,
-                                    &mut daemon_connections,
-                                    clock.new_timestamp(),
-                                )
-                                .await?;
-                                Result::<_, eyre::Report>::Ok(())
-                            };
-                            stop.await.map(|()| ControlRequestReply::DataflowStopped {
-                                uuid: dataflow_uuid,
-                            })
-                        }
-                        ControlRequest::StopByName { name } => {
-                            let stop = async {
-                                let dataflow_uuid = resolve_name(name, &running_dataflows, None)?;
-                                stop_dataflow(
-                                    &running_dataflows,
-                                    dataflow_uuid,
-                                    &mut daemon_connections,
-                                    clock.new_timestamp(),
-                                )
-                                .await?;
-                                Result::<_, eyre::Report>::Ok(dataflow_uuid)
-                            };
-                            stop.await
-                                .map(|uuid| ControlRequestReply::DataflowStopped { uuid })
-=======
                             stop_dataflow_by_uuid(
                                 &mut running_dataflows,
                                 &dataflow_results,
                                 dataflow_uuid,
                                 &mut daemon_connections,
                                 reply_sender,
+                                clock.new_timestamp(),
                             )
                             .await?;
                         }
@@ -442,6 +413,7 @@
                                         uuid,
                                         &mut daemon_connections,
                                         reply_sender,
+                                        clock.new_timestamp(),
                                     )
                                     .await?
                                 }
@@ -449,7 +421,6 @@
                                     let _ = reply_sender.send(Err(err));
                                 }
                             }
->>>>>>> 2e9108e8
                         }
                         ControlRequest::Logs { uuid, name, node } => {
                             let dataflow_uuid = if let Some(uuid) = uuid {
@@ -469,12 +440,8 @@
                                 clock.new_timestamp(),
                             )
                             .await
-<<<<<<< HEAD
-                            .map(ControlRequestReply::Logs)
-=======
-                            .map(|logs| ControlRequestReply::Logs(logs));
+                            .map(ControlRequestReply::Logs);
                             let _ = reply_sender.send(reply);
->>>>>>> 2e9108e8
                         }
                         ControlRequest::Destroy => {
                             tracing::info!("Received destroy command");
@@ -579,6 +546,7 @@
     dataflow_uuid: Uuid,
     daemon_connections: &mut HashMap<String, DaemonConnection>,
     reply_sender: tokio::sync::oneshot::Sender<Result<ControlRequestReply, eyre::ErrReport>>,
+    timestamp: uhlc::Timestamp,
 ) -> Result<(), eyre::ErrReport> {
     let Some(dataflow) = running_dataflows.get_mut(&dataflow_uuid) else {
         if let Some(result) = dataflow_results.get(&dataflow_uuid) {
@@ -592,7 +560,7 @@
         bail!("no known dataflow found with UUID `{dataflow_uuid}`")
     };
     let stop = async {
-        stop_dataflow(dataflow, dataflow_uuid, daemon_connections).await?;
+        stop_dataflow(dataflow, dataflow_uuid, daemon_connections, timestamp).await?;
         Result::<_, eyre::Report>::Ok(())
     };
     match stop.await {
@@ -663,19 +631,8 @@
     clock: &HLC,
 ) -> Result<(), eyre::ErrReport> {
     abortable_events.abort();
-<<<<<<< HEAD
-    for &uuid in running_dataflows.keys() {
-        stop_dataflow(
-            running_dataflows,
-            uuid,
-            daemon_connections,
-            clock.new_timestamp(),
-        )
-        .await?;
-=======
     for (&uuid, dataflow) in running_dataflows {
-        stop_dataflow(dataflow, uuid, daemon_connections).await?;
->>>>>>> 2e9108e8
+        stop_dataflow(dataflow, uuid, daemon_connections, clock.new_timestamp()).await?;
     }
     destroy_daemons(daemon_connections, clock.new_timestamp()).await?;
     *daemon_events_tx = None;
@@ -738,17 +695,10 @@
     daemon_connections: &mut HashMap<String, DaemonConnection>,
     timestamp: uhlc::Timestamp,
 ) -> eyre::Result<()> {
-<<<<<<< HEAD
-    let Some(dataflow) = running_dataflows.get(&uuid) else {
-        bail!("No running dataflow found with UUID `{uuid}`")
-    };
     let message = serde_json::to_vec(&Timestamped {
         inner: DaemonCoordinatorEvent::StopDataflow { dataflow_id: uuid },
         timestamp,
     })?;
-=======
-    let message = serde_json::to_vec(&DaemonCoordinatorEvent::StopDataflow { dataflow_id: uuid })?;
->>>>>>> 2e9108e8
 
     for machine_id in &dataflow.machines {
         let daemon_connection = daemon_connections
