use crate::tcp_utils::{tcp_receive, tcp_send};

use dora_core::{
    config::{CommunicationConfig, NodeId},
    daemon_messages::{DaemonCoordinatorEvent, DaemonCoordinatorReply, SpawnDataflowNodes},
    descriptor::{CoreNodeKind, Descriptor},
};
use eyre::{bail, eyre, ContextCompat, WrapErr};
use futures::{stream::FuturesUnordered, StreamExt};
<<<<<<< HEAD
use std::{
    collections::{BTreeMap, BTreeSet, HashMap},
    env::consts::EXE_EXTENSION,
    path::Path,
};
use tokio::net::TcpStream;
=======
use std::{env::consts::EXE_EXTENSION, path::Path};
use tokio_stream::wrappers::IntervalStream;
use tracing::warn;
>>>>>>> dd5177eb
use uuid::Uuid;

mod runtime;

pub async fn spawn_dataflow(
    runtime: &Path,
    dataflow_path: &Path,
    daemon_connections: &mut HashMap<String, TcpStream>,
) -> eyre::Result<SpawnedDataflow> {
    let mut runtime = runtime.with_extension(EXE_EXTENSION);
    let descriptor = read_descriptor(dataflow_path).await.wrap_err_with(|| {
        format!(
            "failed to read dataflow descriptor at {}",
            dataflow_path.display()
        )
    })?;
    let working_dir = dataflow_path
        .canonicalize()
        .context("failed to canoncialize dataflow path")?
        .parent()
        .ok_or_else(|| eyre!("canonicalized dataflow path has no parent"))?
        .to_owned();
    let nodes = descriptor.resolve_aliases();
    let uuid = Uuid::new_v4();
    let communication_config = {
        let mut config = descriptor.communication;
        // add uuid as prefix to ensure isolation
        config.add_topic_prefix(&uuid.to_string());
        config
    };
    if nodes
        .iter()
        .any(|n| matches!(n.kind, CoreNodeKind::Runtime(_)))
    {
        match which::which(runtime.as_os_str()) {
            Ok(path) => {
                runtime = path;
            }
            Err(err) => {
                let err = eyre!(err).wrap_err(format!(
                    "There is no runtime at {}, or it is not a file",
                    runtime.display()
                ));
                bail!("{err:?}")
            }
        }
    }

    let spawn_command = SpawnDataflowNodes {
        dataflow_id: uuid,
        working_dir,
        nodes,
        daemon_communication: descriptor.daemon_config,
    };
    let message = serde_json::to_vec(&DaemonCoordinatorEvent::Spawn(spawn_command))?;

    // TODO allow partitioning a dataflow across multiple machines
    let machine_id = "";
    let machines = [machine_id.to_owned()].into();

    let daemon_connection = daemon_connections
        .get_mut(machine_id)
        .wrap_err("no daemon connection")?; // TODO: take from dataflow spec
    tcp_send(daemon_connection, &message)
        .await
        .wrap_err("failed to send spawn message to daemon")?;

    // wait for reply
    let reply_raw = tcp_receive(daemon_connection)
        .await
        .wrap_err("failed to receive spawn reply from daemon")?;
    match serde_json::from_slice(&reply_raw)
        .wrap_err("failed to deserialize spawn reply from daemon")?
    {
        DaemonCoordinatorReply::SpawnResult(result) => result
            .map_err(|e| eyre!(e))
            .wrap_err("failed to spawn dataflow")?,
        _ => bail!("unexpected reply"),
    }
    tracing::info!("successfully spawned dataflow `{uuid}`");

    Ok(SpawnedDataflow {
        communication_config,
        uuid,
        machines,
    })
}

pub struct SpawnedDataflow {
    pub uuid: Uuid,
    pub communication_config: CommunicationConfig,
<<<<<<< HEAD
    pub machines: BTreeSet<String>,
=======
    pub tasks: FuturesUnordered<tokio::task::JoinHandle<Result<(), eyre::ErrReport>>>,
}

pub async fn await_tasks(
    mut tasks: FuturesUnordered<tokio::task::JoinHandle<Result<(), eyre::ErrReport>>>,
) -> eyre::Result<()> {
    while let Some(task_result) = tasks.next().await {
        task_result
            .wrap_err("failed to join async task")?
            .wrap_err("One node failed!")
            .unwrap_or_else(|err| warn!("{err}"))
    }
    Ok(())
>>>>>>> dd5177eb
}

async fn read_descriptor(file: &Path) -> Result<Descriptor, eyre::Error> {
    let descriptor_file = tokio::fs::read(file)
        .await
        .context("failed to open given file")?;
    let descriptor: Descriptor =
        serde_yaml::from_slice(&descriptor_file).context("failed to parse given descriptor")?;
    Ok(descriptor)
}

fn command_init_common_env(
    command: &mut tokio::process::Command,
    node_id: &NodeId,
    communication: &dora_core::config::CommunicationConfig,
) -> Result<(), eyre::Error> {
    command.env(
        "DORA_NODE_ID",
        serde_yaml::to_string(&node_id).wrap_err("failed to serialize custom node ID")?,
    );
    command.env(
        "DORA_COMMUNICATION_CONFIG",
        serde_yaml::to_string(communication)
            .wrap_err("failed to serialize communication config")?,
    );
    Ok(())
}<|MERGE_RESOLUTION|>--- conflicted
+++ resolved
@@ -7,18 +7,13 @@
 };
 use eyre::{bail, eyre, ContextCompat, WrapErr};
 use futures::{stream::FuturesUnordered, StreamExt};
-<<<<<<< HEAD
 use std::{
     collections::{BTreeMap, BTreeSet, HashMap},
     env::consts::EXE_EXTENSION,
     path::Path,
 };
 use tokio::net::TcpStream;
-=======
-use std::{env::consts::EXE_EXTENSION, path::Path};
-use tokio_stream::wrappers::IntervalStream;
 use tracing::warn;
->>>>>>> dd5177eb
 use uuid::Uuid;
 
 mod runtime;
@@ -110,23 +105,7 @@
 pub struct SpawnedDataflow {
     pub uuid: Uuid,
     pub communication_config: CommunicationConfig,
-<<<<<<< HEAD
     pub machines: BTreeSet<String>,
-=======
-    pub tasks: FuturesUnordered<tokio::task::JoinHandle<Result<(), eyre::ErrReport>>>,
-}
-
-pub async fn await_tasks(
-    mut tasks: FuturesUnordered<tokio::task::JoinHandle<Result<(), eyre::ErrReport>>>,
-) -> eyre::Result<()> {
-    while let Some(task_result) = tasks.next().await {
-        task_result
-            .wrap_err("failed to join async task")?
-            .wrap_err("One node failed!")
-            .unwrap_or_else(|err| warn!("{err}"))
-    }
-    Ok(())
->>>>>>> dd5177eb
 }
 
 async fn read_descriptor(file: &Path) -> Result<Descriptor, eyre::Error> {
