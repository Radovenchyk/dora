--- conflicted
+++ resolved
@@ -26,7 +26,6 @@
     event = dora_node.next()
     if event is None:
         break
-<<<<<<< HEAD
     match event["kind"]:
         case "dora":
             match event["type"]:
@@ -41,36 +40,15 @@
                                     "z": event["data"][5],
                                 },
                             }
-=======
-    match event["type"]:
-        case "INPUT":
-            match event["id"]:
-                case "direction":
-                    direction = {
-                        "linear": {
-                            "x": event["data"][0],
-                        },
-                        "angular": {
-                            "z": event["data"][5],
-                        },
-                    }
-
-                    print(direction, flush=True)
-                    twist_writer.publish(pa.array(direction))
-                case "tick":
-                    pose = (
-                        pose_reader.next()
-                    )  # TODO: Replace when stream merge is merged
->>>>>>> 008babd4
 
                             print(direction, flush=True)
-                            twist_writer.publish(direction)
+                            twist_writer.publish(pa.array(direction))
                         case "tick":
                             pass
 
-<<<<<<< HEAD
         case "external":
-            pose = event
+            pose = event[0].as_py()
+
             assert (
                 pose["x"] != 5.544445
             ), "turtle should not be at initial x axis"
@@ -86,25 +64,4 @@
                     ],
                     type=pa.float64(),
                 ),
-            )
-=======
-                    pose = pose[0].as_py()
-
-                    assert (
-                        pose["x"] != 5.544445
-                    ), "turtle should not be at initial x axis"
-                    dora_node.send_output(
-                        "turtle_pose",
-                        pa.array(
-                            [
-                                # TODO: Replace with real value once `float32`` support from dora is published
-                                0,  # pose["x"],
-                                0,  # pose["y"],
-                                0,  # pose["theta"],
-                                0,  # pose["linear_velocity"],
-                                0,  # pose["angular_velocity"],
-                            ],
-                            type=pa.uint8(),
-                        ),
-                    )
->>>>>>> 008babd4
+            )