[workspace]
members = [
    "apis/c/*",
    "apis/c++/*",
    "apis/python/node",
    "apis/python/operator",
    "apis/rust/*",
    "apis/rust/operator/macros",
    "apis/rust/operator/types",
    "binaries/cli",
    "binaries/coordinator",
    "binaries/daemon",
    "binaries/runtime",
    "examples/rust-dataflow/*",
    "examples/benchmark/*",
    "libraries/communication-layer/*",
    "libraries/core",
    "libraries/message",
    "libraries/shared-memory-server",
    "libraries/extensions/download",
    "libraries/extensions/telemetry/*",
    "libraries/extensions/zenoh-logger",
]

[workspace.package]
version = "0.1.3"

[workspace.dependencies]
dora-node-api = { version = "0.1.3", path = "apis/rust/node", default-features = false }
dora-operator-api = { version = "0.1.3", path = "apis/rust/operator", default-features = false }
dora-core = { version = "0.1.3", path = "libraries/core" }

[package]
name = "dora-examples"
version = "0.0.0"
edition = "2021"
license = "Apache-2.0"


[dev-dependencies]
eyre = "0.6.8"
<<<<<<< HEAD
tokio = "1.20.1"
dora-daemon = { path = "binaries/daemon" }
dora-core = { path = "libraries/core" }
=======
tokio = "1.24.2"
dora-coordinator = { path = "binaries/coordinator" }
>>>>>>> dd5177eb
dunce = "1.0.2"
serde_yaml = "0.8.23"
uuid = { version = "1.2.1", features = ["v4", "serde"] }
tracing = "0.1.36"
tracing-subscriber = "0.3.15"

[[example]]
name = "c-dataflow"
path = "examples/c-dataflow/run.rs"

[[example]]
name = "rust-dataflow"
path = "examples/rust-dataflow/run.rs"

[[example]]
name = "rust-dataflow-url"
path = "examples/rust-dataflow-url/run.rs"

[[example]]
name = "cxx-dataflow"
path = "examples/c++-dataflow/run.rs"

[[example]]
name = "python-dataflow"
path = "examples/python-dataflow/run.rs"

[[example]]
name = "python-operator-dataflow"
path = "examples/python-operator-dataflow/run.rs"

[[example]]
name = "benchmark"
path = "examples/benchmark/run.rs"<|MERGE_RESOLUTION|>--- conflicted
+++ resolved
@@ -39,14 +39,9 @@
 
 [dev-dependencies]
 eyre = "0.6.8"
-<<<<<<< HEAD
-tokio = "1.20.1"
+tokio = "1.24.2"
 dora-daemon = { path = "binaries/daemon" }
 dora-core = { path = "libraries/core" }
-=======
-tokio = "1.24.2"
-dora-coordinator = { path = "binaries/coordinator" }
->>>>>>> dd5177eb
 dunce = "1.0.2"
 serde_yaml = "0.8.23"
 uuid = { version = "1.2.1", features = ["v4", "serde"] }
