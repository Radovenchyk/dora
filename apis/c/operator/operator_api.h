--- conflicted
+++ resolved
@@ -8,12 +8,17 @@
 #include <stddef.h>
 #include "operator_types.h"
 
-    DoraInitResult_t dora_init_operator(void);
+#ifdef _WIN32
+#define EXPORT __declspec(dllexport)
+#else
+#define EXPORT
+#endif
 
-    DoraResult_t dora_drop_operator(void *operator_context);
+    EXPORT DoraInitResult_t dora_init_operator(void);
 
-<<<<<<< HEAD
-    OnInputResult_t dora_on_input(
+    EXPORT DoraResult_t dora_drop_operator(void *operator_context);
+
+    EXPORT OnInputResult_t dora_on_input(
         const Input_t *input,
         const SendOutput_t *send_output,
         void *operator_context);
@@ -28,28 +33,4 @@
 } /* extern \"C\" */
 #endif
 
-#endif /* __RUST_DORA_OPERATOR_API_C_WRAPPER__ */
-=======
-#ifdef _WIN32
-#define EXPORT __declspec(dllexport)
-#else
-#define EXPORT
-#endif
-
-EXPORT int dora_init_operator(void **operator_context);
-
-EXPORT void dora_drop_operator(void *operator_context);
-
-EXPORT int dora_on_input(
-    const char *id_start,
-    size_t id_len,
-    const char *data_start,
-    size_t data_len,
-    const int (*output_fn_raw)(const char *id_start,
-                               size_t id_len,
-                               const char *data_start,
-                               size_t data_len,
-                               const void *output_context),
-    void *output_context,
-    const void *operator_context);
->>>>>>> a8db9f40
+#endif /* __RUST_DORA_OPERATOR_API_C_WRAPPER__ */